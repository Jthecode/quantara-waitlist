--- conflicted
+++ resolved
@@ -18,22 +18,13 @@
 type Ok<T> = T extends { ok: true } ? T : never;
 type OkData<T> = T extends { ok: true; data: infer D } ? D : never;
 
-<<<<<<< HEAD
-// ---------- Constants --------------------------------------------------------
-=======
 // If a route type is already ApiResponse<…>, keep it; otherwise wrap as ApiResponse<…>
 type AsApiResponse<T> = T extends { ok: boolean } ? T : ApiResponse<T>;
 
 // ----- Internal fetcher ------------------------------------------------------
 
->>>>>>> 6575b7e0
 const DEFAULT_TIMEOUT_MS = 10_000;
-const nfInt = new Intl.NumberFormat(undefined, { maximumFractionDigits: 0 });
-const prefersReducedMotion =
-  typeof matchMedia === "function" &&
-  matchMedia("(prefers-reduced-motion: reduce)").matches === true;
-
-// ---------- Internals: fetch with timeout & sane headers ---------------------
+
 function makeTimeoutSignal(
   upstream: AbortSignal | null | undefined,
   ms: number = DEFAULT_TIMEOUT_MS
@@ -48,6 +39,7 @@
     if (upstream.aborted) controller.abort();
     else upstream.addEventListener("abort", () => controller.abort(), { once: true });
   }
+
   return { signal: controller.signal, clear };
 }
 
@@ -69,17 +61,15 @@
   const { signal, clear } = makeTimeoutSignal(rest.signal, timeoutMs ?? DEFAULT_TIMEOUT_MS);
 
   const headers = new Headers(rest.headers || {});
-  // Default to JSON accept; set Content-Type when body is string
-  if (!headers.has("Accept")) headers.set("Accept", "application/json");
   if (rest.body && typeof rest.body === "string" && !headers.has("Content-Type")) {
     headers.set("Content-Type", "application/json");
   }
+  if (!headers.has("Accept")) headers.set("Accept", "application/json");
 
   let res: Response;
   try {
     res = await fetch(path, {
       credentials: "same-origin",
-      cache: rest.cache ?? "no-store",
       ...rest,
       headers,
       signal,
@@ -88,42 +78,13 @@
     clear();
   }
 
-<<<<<<< HEAD
-  // Some APIs may return 204 No Content or an empty body — normalize that
-=======
   // Read body safely (some endpoints may return empty)
->>>>>>> 6575b7e0
   const text = await res.text();
   let parsed: unknown = undefined;
   if (text) {
     try {
       parsed = JSON.parse(text);
     } catch {
-<<<<<<< HEAD
-      // Not JSON: surface as a normalized error/echo body
-      parsed = { ok: res.ok, status: res.status, message: text };
-    }
-  }
-
-  // Accept both wrapped { ok, data } and raw payloads; we normalize below
-  const json = (parsed ?? { ok: res.ok, data: undefined }) as ApiResponse<unknown>;
-
-  if (!res.ok || (json as any).ok === false) {
-    const err =
-      (json as any).ok === false
-        ? (json as any)
-        : {
-            ok: false,
-            status: res.status,
-            code: res.statusText || "HTTP_ERROR",
-            message:
-              (json as any)?.message ||
-              `Request failed (${res.status}${res.statusText ? " " + res.statusText : ""})`,
-          };
-    throw err;
-  }
-  return json as Ok<T>;
-=======
       parsed = { message: text };
     }
   }
@@ -146,10 +107,9 @@
     : ({ ok: true, data: json } as ApiSuccess<unknown>);
 
   return apiJson as AsApiResponse<TExpected>;
->>>>>>> 6575b7e0
-}
-
-// ---------- Public typed helpers --------------------------------------------
+}
+
+// ----- Public typed helpers --------------------------------------------------
 
 // GET helper — returns success .data only (after normalization)
 export async function get<Path extends keyof EndpointMap>(
@@ -157,13 +117,9 @@
   opts: Omit<FetchJsonOptions, "method" | "body"> & { timeoutMs?: number } = {}
 ): Promise<OkData<AsApiResponse<GetResponse<Path>>>> {
   const res = await doFetch<GetResponse<Path>>(path as string, { method: "GET", ...opts });
-<<<<<<< HEAD
-  return (res as any).data as OkData<GetResponse<Path>>;
-=======
   return (res as Ok<AsApiResponse<GetResponse<Path>>>).data as OkData<
     AsApiResponse<GetResponse<Path>>
   >;
->>>>>>> 6575b7e0
 }
 
 // POST helper — returns success .data only (after normalization)
@@ -177,78 +133,16 @@
     body: JSON.stringify(body),
     ...opts,
   });
-<<<<<<< HEAD
-  return (res as any).data as OkData<PostResponse<Path>>;
-=======
   return (res as Ok<AsApiResponse<PostResponse<Path>>>).data as OkData<
     AsApiResponse<PostResponse<Path>>
   >;
->>>>>>> 6575b7e0
-}
-
-// ---------- DOM helpers (optional) ------------------------------------------
-function byId<T extends HTMLElement = HTMLElement>(id: string): T | null {
-  return (typeof document !== "undefined" ? document.getElementById(id) : null) as T | null;
-}
-function setText(el: HTMLElement | null, v: string | number | null | undefined) {
-  if (!el) return;
-  el.textContent =
-    typeof v === "number" ? nfInt.format(v) : v == null || v === "" ? "—" : String(v);
-}
-function setTime(el: HTMLTimeElement | null, iso: string | null | undefined) {
-  if (!el || !iso) return;
-  const dt = new Date(iso);
-  if (Number.isNaN(+dt)) return;
-  el.dateTime = dt.toISOString();
-  el.textContent = new Intl.DateTimeFormat(undefined, {
-    dateStyle: "medium",
-    timeStyle: "short",
-  }).format(dt);
-}
-
-// ---------- Hydrators --------------------------------------------------------
-
-/**
- * Fill small config bits in the DOM (rpc url, network name, releaseAt, SS58/decimals)
- * and toggle Live/Preview UI.
- */
+}
+
+// ----- Convenience: DOM hydrators (optional) --------------------------------
+
+/** Fill small config bits in the DOM (rpc url, network name, releaseAt). */
 export async function hydrateConfig() {
   const cfg = await get("/api/config");
-<<<<<<< HEAD
-
-  // RPC URL (code block near quick actions)
-  const rpcText = byId("rpc-url");
-  if (rpcText && (cfg as any).rpcWS) rpcText.textContent = String((cfg as any).rpcWS);
-
-  // Small tokens near hero badge row
-  setText(byId("ss58-prefix"), (cfg as any).ss58Prefix);
-  setText(byId("token-symbol"), (cfg as any).tokenSymbol);
-  setText(byId("token-decimals"), (cfg as any).tokenDecimals);
-
-  // Also mirror into Wallet/Faucet teasers if present
-  setText(byId("wallet-ss58"), (cfg as any).ss58Prefix);
-  setText(byId("wallet-token"), (cfg as any).tokenSymbol);
-  setText(byId("wallet-decimals"), (cfg as any).tokenDecimals);
-  setText(byId("faucet-token"), (cfg as any).tokenSymbol);
-
-  // Release gating — if releaseAt is present, show on both preview cards
-  const relIso = (cfg as any).releaseAt as string | undefined;
-  if (relIso) {
-    setTime(byId<HTMLTimeElement>("preview-release-time"), relIso);
-    setTime(byId<HTMLTimeElement>("preview-release-time-2"), relIso);
-
-    const now = Date.now();
-    const t = Date.parse(relIso);
-    const live = Number.isFinite(t) && now >= t;
-
-    // Flip global "Preview"/"Live" badge in the network strip if present
-    const liveBadge = byId("live-badge");
-    if (liveBadge) liveBadge.textContent = live ? "Live" : "Preview";
-
-    // Also toggle a document-level flag other code may use
-    if (typeof document !== "undefined") {
-      document.documentElement.setAttribute("data-live", live ? "1" : "0");
-=======
   const rpcEl = document.getElementById("rpc-url");
   if (rpcEl && (cfg as any)?.rpcWS) (rpcEl as HTMLElement).textContent = (cfg as any).rpcWS;
 
@@ -261,22 +155,15 @@
     if (t && (cfg as any)?.releaseAt) {
       t.dateTime = (cfg as any).releaseAt;
       t.textContent = fmt.format(new Date((cfg as any).releaseAt));
->>>>>>> 6575b7e0
     }
-  }
-
+  });
   return cfg;
 }
 
-/** Fill live metrics in the DOM (height, peers, basic counters). */
+/** Fill live metrics in the DOM (height, peers, counters). */
 export async function hydrateMetrics() {
   const m = await get("/api/metrics");
 
-<<<<<<< HEAD
-  // Height / peers counters
-  setText(byId("height"), (m as any).height);
-  setText(byId("peers"), (m as any).peers);
-=======
   const height = document.getElementById("height");
   if (height && typeof (m as any).height === "number")
     height.textContent = (m as any).height.toLocaleString();
@@ -284,70 +171,39 @@
   const peers = document.getElementById("peers");
   if (peers && typeof (m as any).peers === "number")
     peers.textContent = String((m as any).peers);
->>>>>>> 6575b7e0
-
-  // Metric tiles (IDs in the index: metric-waitlist, metric-countries, metric-avgblock, metric-ss58)
+
   const map: Record<string, number | undefined> = {
-<<<<<<< HEAD
-    "metric-waitlist": (m as any).waitlistCount,
-    "metric-countries": (m as any).countryCount,
-    "metric-avgblock": (m as any).avgBlockSeconds,
-    "metric-ss58": (m as any).ss58Prefix,
-=======
     waitlist: (m as any).waitlistCount,
     countries: (m as any).countryCount,
->>>>>>> 6575b7e0
   };
 
-  Object.entries(map).forEach(([id, val]) => {
-    const el = byId(id);
-    if (!el) return;
-    if (typeof val === "number") {
-      animateCountup(el, val);
-    } else {
-      el.textContent = "—";
+  document.querySelectorAll<HTMLElement>("[data-countup-key]").forEach((el) => {
+    const key = el.getAttribute("data-countup-key")!;
+    const end = map[key];
+    if (typeof end !== "number") {
+      el.closest("[data-hide-if-empty]")?.classList.add("hidden");
+      return;
     }
+    animateCountup(el, end);
   });
 
-  // Any [data-countup-key] elements (e.g., “my-points”) — hydrate when available
-  const counters = document.querySelectorAll<HTMLElement>("[data-countup-key]");
-  counters.forEach((el) => {
-    const key = el.getAttribute("data-countup-key") || "";
-    let end: number | undefined;
-    switch (key) {
-      case "points":
-        // If you later wire real points here, animate them
-        end = Number(localStorage.getItem("q_points") || 0);
-        break;
-      default:
-        end = undefined;
-    }
-    if (typeof end === "number" && Number.isFinite(end)) animateCountup(el, end);
-  });
-
   return m;
 }
 
-// ---------- Countup animation (respects reduced motion) ----------------------
 function animateCountup(el: HTMLElement, end: number, dur = 900) {
-  if (prefersReducedMotion) {
-    el.textContent = nfInt.format(end);
-    return;
-  }
   const start = performance.now();
-  const startVal =
-    Number(String(el.textContent || "").replace(/[^\d.-]/g, "")) || 0;
-
-  function step(t: number) {
+  const startVal = 0;
+  const step = (t: number) => {
     const k = Math.min(1, (t - start) / dur);
-    const cur = Math.round(startVal + (end - startVal) * k);
-    el.textContent = nfInt.format(cur);
+    const cur = Math.floor(startVal + (end - startVal) * k);
+    el.textContent = cur.toLocaleString();
     if (k < 1) requestAnimationFrame(step);
-  }
+  };
   requestAnimationFrame(step);
 }
 
-// ---------- Optional: expose on window for quick prototyping -----------------
+// ----- Optional: expose on window for quick prototyping ---------------------
+
 declare global {
   interface Window {
     Api?: {
